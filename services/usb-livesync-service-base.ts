--- conflicted
+++ resolved
@@ -47,12 +47,8 @@
 		beforeBatchLiveSyncAction?: (_filePath: string) => IFuture<string>,
 		iOSSimulatorRelativeToProjectBasePathAction?: (projectFile: string) => string): IFuture<void> {
 		return (() => {
-<<<<<<< HEAD
-			let synciOSSimulator = this.$hostInfo.isDarwin && (this.$iOSEmulatorServices.isSimulatorRunning().wait() || (this.$options.emulator && platform.toLowerCase() === "ios"));
-=======
 			let platformLowerCase = platform.toLowerCase();
 			let synciOSSimulator = this.$hostInfo.isDarwin && platformLowerCase === "ios" && (this.$options.emulator || this.$iOSEmulatorServices.isSimulatorRunning().wait());
->>>>>>> 2bc373d6
 
 			if(synciOSSimulator) {
 				this.$iOSEmulatorServices.sync(appIdentifier, projectFilesPath, notRunningiOSSimulatorAction).wait();
