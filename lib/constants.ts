require("colors");

export const APP_FOLDER_NAME = "app";
export const APP_RESOURCES_FOLDER_NAME = "App_Resources";
export const PROJECT_FRAMEWORK_FOLDER_NAME = "framework";
export const NATIVESCRIPT_KEY_NAME = "nativescript";
export const NODE_MODULES_FOLDER_NAME = "node_modules";
export const TNS_MODULES_FOLDER_NAME = "tns_modules";
export const TNS_CORE_MODULES_NAME = "tns-core-modules";
export const TNS_ANDROID_RUNTIME_NAME = "tns-android";
export const TNS_IOS_RUNTIME_NAME = "tns-ios";
export const PACKAGE_JSON_FILE_NAME = "package.json";
export const NODE_MODULE_CACHE_PATH_KEY_NAME = "node-modules-cache-path";
export const DEFAULT_APP_IDENTIFIER_PREFIX = "org.nativescript";
export const LIVESYNC_EXCLUDED_DIRECTORIES = ["app_resources"];
export const TESTING_FRAMEWORKS = ['jasmine', 'mocha', 'qunit'];
export const TEST_RUNNER_NAME = "nativescript-unit-test-runner";
export const LIVESYNC_EXCLUDED_FILE_PATTERNS = ["**/*.js.map", "**/*.ts"];
export const XML_FILE_EXTENSION = ".xml";
export const PLATFORMS_DIR_NAME = "platforms";
export const HOOKS_DIR_NAME = "hooks";
export const LIB_DIR_NAME = "lib";
export const CODE_SIGN_ENTITLEMENTS = "CODE_SIGN_ENTITLEMENTS";
export const AWAIT_NOTIFICATION_TIMEOUT_SECONDS = 9;
export const SRC_DIR = "src";
export const MAIN_DIR = "main";
export const ASSETS_DIR = "assets";
export const MANIFEST_FILE_NAME = "AndroidManifest.xml";
export const APP_GRADLE_FILE_NAME = "app.gradle";
export const INFO_PLIST_FILE_NAME = "Info.plist";
export const INCLUDE_GRADLE_NAME = "include.gradle";
export const BUILD_XCCONFIG_FILE_NAME = "build.xcconfig";
export const BUILD_DIR = "build";
export const OUTPUTS_DIR = "outputs";
export const APK_DIR = "apk";
export const RESOURCES_DIR = "res";
export const CONFIG_NS_FILE_NAME = "nsconfig.json";
export const CONFIG_NS_APP_RESOURCES_ENTRY = "appResourcesPath";
export const CONFIG_NS_APP_ENTRY = "appPath";
export const DEPENDENCIES_JSON_NAME = "dependencies.json";
export const APK_EXTENSION_NAME = ".apk";

export class PackageVersion {
	static NEXT = "next";
	static LATEST = "latest";
	static RC = "rc";
}

const liveSyncOperation = "LiveSync Operation";
export class LiveSyncTrackActionNames {
	static LIVESYNC_OPERATION = liveSyncOperation;
	static LIVESYNC_OPERATION_BUILD = `${liveSyncOperation} - Build`;
	static DEVICE_INFO = `Device Info for ${liveSyncOperation}`;
}

export const PackageJsonKeysToKeep: Array<String> = ["name", "main", "android", "version", "pluginsData"];

export class SaveOptions {
	static PRODUCTION = "save";
	static DEV = "save-dev";
	static OPTIONAL = "save-optional";
	static EXACT = "save-exact";
}

export class ReleaseType {
	static MAJOR = "major";
	static PREMAJOR = "premajor";
	static MINOR = "minor";
	static PREMINOR = "preminor";
	static PATCH = "patch";
	static PREPATCH = "prepatch";
	static PRERELEASE = "prerelease";
}

export const RESERVED_TEMPLATE_NAMES: IStringDictionary = {
	"default": "tns-template-hello-world",
	"tsc": "tns-template-hello-world-ts",
	"typescript": "tns-template-hello-world-ts",
	"ng": "tns-template-hello-world-ng",
	"angular": "tns-template-hello-world-ng"
};

export const ANALYTICS_LOCAL_TEMPLATE_PREFIX = "localTemplate_";

export class ITMSConstants {
	static ApplicationMetadataFile = "metadata.xml";
	static VerboseLoggingLevels = {
		Informational: "informational",
		Verbose: "detailed"
	};
	static iTMSExecutableName = "iTMSTransporter";
	static iTMSDirectoryName = "itms";
}

class ItunesConnectApplicationTypesClass implements IiTunesConnectApplicationType {
	public iOS = "iOS App";
	public Mac = "Mac OS X App";
}

export const ItunesConnectApplicationTypes = new ItunesConnectApplicationTypesClass();
export class LiveSyncPaths {
	static SYNC_DIR_NAME = "sync";
	static REMOVEDSYNC_DIR_NAME = "removedsync";
	static FULLSYNC_DIR_NAME = "fullsync";
	static IOS_DEVICE_PROJECT_ROOT_PATH = "Library/Application Support/LiveSync";
	static IOS_DEVICE_SYNC_ZIP_PATH = "Library/Application Support/LiveSync/sync.zip";
}
export const ANGULAR_NAME = "angular";
export const TYPESCRIPT_NAME = "typescript";
export const BUILD_OUTPUT_EVENT_NAME = "buildOutput";
export const CONNECTION_ERROR_EVENT_NAME = "connectionError";
export const USER_INTERACTION_NEEDED_EVENT_NAME = "userInteractionNeeded";
export const DEBUGGER_ATTACHED_EVENT_NAME = "debuggerAttached";
export const DEBUGGER_DETACHED_EVENT_NAME = "debuggerDetached";
export const VERSION_STRING = "version";
export const INSPECTOR_CACHE_DIRNAME = "ios-inspector";
export const POST_INSTALL_COMMAND_NAME = "post-install-cli";
export const ANDROID_RELEASE_BUILD_ERROR_MESSAGE = "When producing a release build, you need to specify all --key-store-* options.";
export const CACACHE_DIRECTORY_NAME = "_cacache";

export class DebugCommandErrors {
	public static UNABLE_TO_USE_FOR_DEVICE_AND_EMULATOR = "The options --for-device and --emulator cannot be used simultaneously. Please use only one of them.";
	public static NO_DEVICES_EMULATORS_FOUND_FOR_OPTIONS = "Unable to find device or emulator for specified options.";
	public static UNSUPPORTED_DEVICE_OS_FOR_DEBUGGING = "Unsupported device OS for debugging";
}

export const enum NativePlatformStatus {
	requiresPlatformAdd = "1",
	requiresPrepare = "2",
	alreadyPrepared = "3"
}

export const enum DebugTools {
	Chrome = "Chrome",
	Inspector = "Inspector"
}

export const enum TrackActionNames {
	Build = "Build",
	CreateProject = "Create project",
	UsingTemplate = "Using Template",
	Debug = "Debug",
	Deploy = "Deploy",
	LiveSync = "LiveSync",
	RunSetupScript = "Run Setup Script",
	CheckLocalBuildSetup = "Check Local Build Setup",
	CheckEnvironmentRequirements = "Check Environment Requirements"
}

export const AnalyticsEventLabelDelimiter = "__";

export const enum BuildStates {
	Clean = "Clean",
	Incremental = "Incremental"
}

export const NATIVESCRIPT_CLOUD_EXTENSION_NAME = "nativescript-cloud";

/**
 * Used in ProjectDataService to concatenate the names of the properties inside nativescript key of package.json.
 */
export const NATIVESCRIPT_PROPS_INTERNAL_DELIMITER = "**|__**";
export const CLI_RESOURCES_DIR_NAME = "resources";

export class AssetConstants {
	public static iOSResourcesFileName = "Contents.json";
	public static iOSAssetsDirName = "Assets.xcassets";
	public static iOSIconsDirName = "AppIcon.appiconset";
	public static iOSSplashBackgroundsDirName = "LaunchScreen.AspectFill.imageset";
	public static iOSSplashCenterImagesDirName = "LaunchScreen.Center.imageset";
	public static iOSSplashImagesDirName = "LaunchImage.launchimage";

	public static imageDefinitionsFileName = "image-definitions.json";
	public static assets = "assets";

	public static sizeDelimiter = "x";

	public static defaultScale = 1;
	public static defaultOverlayImageScale = 0.8;
}

// https://en.wikipedia.org/wiki/Darwin_(operating_system)#Release_history
export class MacOSVersions {
	public static Sierra = "10.12";
	public static HighSierra = "10.13";
}

export const MacOSDeprecationStringFormat = "Support for macOS %s is deprecated and will be removed in one of the next releases of NativeScript. Please, upgrade to the latest macOS version.";
export const PROGRESS_PRIVACY_POLICY_URL = "https://www.progress.com/legal/privacy-policy";
export class SubscribeForNewsletterMessages {
	public static AgreeToReceiveEmailMsg = "I agree to receive email communications from Progress Software or its Partners (`https://www.progress.com/partners/partner-directory`)," +
		"containing information about Progress Software's products. Consent may be withdrawn at any time.";
	public static ReviewPrivacyPolicyMsg = `You can review the Progress Software Privacy Policy at \`${PROGRESS_PRIVACY_POLICY_URL}\``;
	public static PromptMsg = "Input your e-mail address to agree".green + " or " + "leave empty to decline".red.bold + ":";
}

export class TemplateVersions {
	public static v1 = "v1";
	public static v2 = "v2";
}

export class ProjectTemplateErrors {
	public static InvalidTemplateVersionStringFormat = "The template '%s' has a NativeScript version '%s' that is not supported. Unable to create project from it.";
}

export class Hooks {
	public static createProject = "createProject";
}

<<<<<<< HEAD
export const PACKAGE_PLACEHOLDER_NAME = "__PACKAGE__";

export class AddPlaformErrors {
	public static InvalidFrameworkPathStringFormat = "Invalid frameworkPath: %s. Please ensure the specified frameworkPath exists.";
}
=======
export class AndroidBuildDefaults {
	public static GradleVersion = "4.4";
	public static GradleAndroidPluginVersion = "3.1.2";
}

export const PACKAGE_PLACEHOLDER_NAME = "__PACKAGE__";
>>>>>>> 1a881a19
<|MERGE_RESOLUTION|>--- conflicted
+++ resolved
@@ -207,17 +207,13 @@
 	public static createProject = "createProject";
 }
 
-<<<<<<< HEAD
-export const PACKAGE_PLACEHOLDER_NAME = "__PACKAGE__";
-
-export class AddPlaformErrors {
-	public static InvalidFrameworkPathStringFormat = "Invalid frameworkPath: %s. Please ensure the specified frameworkPath exists.";
-}
-=======
 export class AndroidBuildDefaults {
 	public static GradleVersion = "4.4";
 	public static GradleAndroidPluginVersion = "3.1.2";
 }
 
 export const PACKAGE_PLACEHOLDER_NAME = "__PACKAGE__";
->>>>>>> 1a881a19
+
+export class AddPlaformErrors {
+	public static InvalidFrameworkPathStringFormat = "Invalid frameworkPath: %s. Please ensure the specified frameworkPath exists.";
+}