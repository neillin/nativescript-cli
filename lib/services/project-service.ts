import * as constants from "../constants";
import * as path from "path";
import * as shelljs from "shelljs";
import { exported } from "../common/decorators";

export class ProjectService implements IProjectService {

	constructor(private $npm: INodePackageManager,
		private $errors: IErrors,
		private $fs: IFileSystem,
		private $logger: ILogger,
		private $projectData: IProjectData,
		private $projectDataService: IProjectDataService,
		private $projectHelper: IProjectHelper,
		private $projectNameService: IProjectNameService,
		private $projectTemplatesService: IProjectTemplatesService,
		private $staticConfig: IStaticConfig,
		private $npmInstallationManager: INpmInstallationManager) { }

	@exported("projectService")
	public async createProject(projectOptions: IProjectSettings): Promise<void> {
		let projectName = projectOptions.projectName,
			selectedTemplate = projectOptions.template;

		if (!projectName) {
			this.$errors.fail("You must specify <App name> when creating a new project.");
		}

		projectName = await this.$projectNameService.ensureValidName(projectName, { force: projectOptions.force });

		const selectedPath = path.resolve(projectOptions.pathToProject || ".");
		const projectDir = path.join(selectedPath, projectName);

		this.$fs.createDirectory(projectDir);

		if (this.$fs.exists(projectDir) && !this.$fs.isEmptyDir(projectDir)) {
			this.$errors.fail("Path already exists and is not empty %s", projectDir);
		}

		let projectId = projectOptions.appId || this.$projectHelper.generateDefaultAppId(projectName, constants.DEFAULT_APP_IDENTIFIER_PREFIX);
		this.createPackageJson(projectDir, projectId);

		this.$logger.trace(`Creating a new NativeScript project with name ${projectName} and id ${projectId} at location ${projectDir}`);
		if (!selectedTemplate) {
			selectedTemplate = constants.RESERVED_TEMPLATE_NAMES["default"];
		}

		try {
			let templatePath = await this.$projectTemplatesService.prepareTemplate(selectedTemplate, projectDir);
			await this.extractTemplate(projectDir, templatePath);

			await this.ensureAppResourcesExist(projectDir);

<<<<<<< HEAD
			let packageName = constants.TNS_CORE_MODULES_NAME;
			await this.$npm.install(packageName, projectDir, {
				save: true,
				"save-exact": true,
				disableNpmInstall: false,
				frameworkPath: null,
				ignoreScripts: projectOptions.ignoreScripts
			});

=======
>>>>>>> 6ab0cfe3
			let templatePackageJsonData = this.getDataFromJson(templatePath);

			if (!(templatePackageJsonData && templatePackageJsonData.dependencies && templatePackageJsonData.dependencies[constants.TNS_CORE_MODULES_NAME])) {
				await this.$npmInstallationManager.install(constants.TNS_CORE_MODULES_NAME, projectDir, { dependencyType: "save" });
			}

			this.mergeProjectAndTemplateProperties(projectDir, templatePackageJsonData); //merging dependencies from template (dev && prod)
			this.removeMergedDependencies(projectDir, templatePackageJsonData);

			await this.$npm.install(projectDir, projectDir, {
				disableNpmInstall: false,
				frameworkPath: null,
				ignoreScripts: projectOptions.ignoreScripts
			});

			let templatePackageJson = this.$fs.readJson(path.join(templatePath, "package.json"));
			await this.$npm.uninstall(templatePackageJson.name, { save: true }, projectDir);
		} catch (err) {
			this.$fs.deleteDirectory(projectDir);
			throw err;
		}

		this.$logger.printMarkdown("Project `%s` was successfully created.", projectName);
	}

	@exported("projectService")
	public isValidNativeScriptProject(pathToProject?: string): boolean {
		try {
			this.$projectData.initializeProjectData(pathToProject);
			return !!this.$projectData.projectDir && !!this.$projectData.projectId;
		} catch (e) {
			return false;
		}
	}

	private getDataFromJson(templatePath: string): any {
		let templatePackageJsonPath = path.join(templatePath, constants.PACKAGE_JSON_FILE_NAME);
		if (this.$fs.exists(templatePackageJsonPath)) {
			let templatePackageJsonData = this.$fs.readJson(templatePackageJsonPath);
			return templatePackageJsonData;
		} else {
			this.$logger.trace(`Template ${templatePath} does not have ${constants.PACKAGE_JSON_FILE_NAME} file.`);
		}

		return null;
	}

	private async extractTemplate(projectDir: string, realTemplatePath: string): Promise<void> {
		this.$fs.ensureDirectoryExists(projectDir);

		let appDestinationPath = path.join(projectDir, constants.APP_FOLDER_NAME);
		this.$fs.createDirectory(appDestinationPath);

		this.$logger.trace(`Copying application from '${realTemplatePath}' into '${appDestinationPath}'.`);
		shelljs.cp('-R', path.join(realTemplatePath, "*"), appDestinationPath);

		this.$fs.createDirectory(path.join(projectDir, "platforms"));
	}

	private async ensureAppResourcesExist(projectDir: string): Promise<void> {
		let appPath = path.join(projectDir, constants.APP_FOLDER_NAME),
			appResourcesDestinationPath = path.join(appPath, constants.APP_RESOURCES_FOLDER_NAME);

		if (!this.$fs.exists(appResourcesDestinationPath)) {
			this.$fs.createDirectory(appResourcesDestinationPath);

			// the template installed doesn't have App_Resources -> get from a default template
			let defaultTemplateName = constants.RESERVED_TEMPLATE_NAMES["default"];
			await this.$npm.install(defaultTemplateName, projectDir, {
				save: true,
				disableNpmInstall: false,
				frameworkPath: null,
				ignoreScripts: false
			});

			let defaultTemplateAppResourcesPath = path.join(projectDir, constants.NODE_MODULES_FOLDER_NAME,
				defaultTemplateName, constants.APP_RESOURCES_FOLDER_NAME);

			if (this.$fs.exists(defaultTemplateAppResourcesPath)) {
				shelljs.cp('-R', defaultTemplateAppResourcesPath, appPath);
			}

			await this.$npm.uninstall(defaultTemplateName, { save: true }, projectDir);
		}
	}

	private removeMergedDependencies(projectDir: string, templatePackageJsonData: any): void {
		let extractedTemplatePackageJsonPath = path.join(projectDir, constants.APP_FOLDER_NAME, constants.PACKAGE_JSON_FILE_NAME);
		for (let key in templatePackageJsonData) {
			if (constants.PackageJsonKeysToKeep.indexOf(key) === -1) {
				delete templatePackageJsonData[key];
			}
		}

		this.$logger.trace("Deleting unnecessary information from template json.");
		this.$fs.writeJson(extractedTemplatePackageJsonPath, templatePackageJsonData);
	}

	private mergeProjectAndTemplateProperties(projectDir: string, templatePackageJsonData: any): void {
		if (templatePackageJsonData) {
			let projectPackageJsonPath = path.join(projectDir, constants.PACKAGE_JSON_FILE_NAME);
			let projectPackageJsonData = this.$fs.readJson(projectPackageJsonPath);
			this.$logger.trace("Initial project package.json data: ", projectPackageJsonData);
			if (projectPackageJsonData.dependencies || templatePackageJsonData.dependencies) {
				projectPackageJsonData.dependencies = this.mergeDependencies(projectPackageJsonData.dependencies, templatePackageJsonData.dependencies);
			}

			if (projectPackageJsonData.devDependencies || templatePackageJsonData.devDependencies) {
				projectPackageJsonData.devDependencies = this.mergeDependencies(projectPackageJsonData.devDependencies, templatePackageJsonData.devDependencies);
			}
			this.$logger.trace("New project package.json data: ", projectPackageJsonData);
			this.$fs.writeJson(projectPackageJsonPath, projectPackageJsonData);
		} else {
			this.$errors.failWithoutHelp(`Couldn't find package.json data in installed template`);
		}
	}

	private mergeDependencies(projectDependencies: IStringDictionary, templateDependencies: IStringDictionary): IStringDictionary {
		// Cast to any when logging as logger thinks it can print only string.
		// Cannot use toString() because we want to print the whole objects, not [Object object]
		this.$logger.trace("Merging dependencies, projectDependencies are: ", <any>projectDependencies, " templateDependencies are: ", <any>templateDependencies);
		projectDependencies = projectDependencies || {};
		_.extend(projectDependencies, templateDependencies || {});
		let sortedDeps: IStringDictionary = {};
		let dependenciesNames = _.keys(projectDependencies).sort();
		_.each(dependenciesNames, (key: string) => {
			sortedDeps[key] = projectDependencies[key];
		});
		this.$logger.trace("Sorted merged dependencies are: ", <any>sortedDeps);
		return sortedDeps;
	}

	private createPackageJson(projectDir: string, projectId: string): void {
		const projectFilePath = path.join(projectDir, this.$staticConfig.PROJECT_FILE_NAME);

		this.$fs.writeJson(projectFilePath, {
			"description": "NativeScript Application",
			"license": "SEE LICENSE IN <your-license-filename>",
			"readme": "NativeScript Application",
			"repository": "<fill-your-repository-here>"
		});

		this.$projectDataService.setNSValue(projectDir, "id", projectId);
	}
}
$injector.register("projectService", ProjectService);<|MERGE_RESOLUTION|>--- conflicted
+++ resolved
@@ -51,18 +51,6 @@
 
 			await this.ensureAppResourcesExist(projectDir);
 
-<<<<<<< HEAD
-			let packageName = constants.TNS_CORE_MODULES_NAME;
-			await this.$npm.install(packageName, projectDir, {
-				save: true,
-				"save-exact": true,
-				disableNpmInstall: false,
-				frameworkPath: null,
-				ignoreScripts: projectOptions.ignoreScripts
-			});
-
-=======
->>>>>>> 6ab0cfe3
 			let templatePackageJsonData = this.getDataFromJson(templatePath);
 
 			if (!(templatePackageJsonData && templatePackageJsonData.dependencies && templatePackageJsonData.dependencies[constants.TNS_CORE_MODULES_NAME])) {
