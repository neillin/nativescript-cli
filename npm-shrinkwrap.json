--- conflicted
+++ resolved
@@ -1,10 +1,6 @@
 {
   "name": "nativescript",
-<<<<<<< HEAD
   "version": "4.2.0",
-=======
-  "version": "4.1.1",
->>>>>>> f96bfae4
   "lockfileVersion": 1,
   "requires": true,
   "dependencies": {
