--- conflicted
+++ resolved
@@ -5443,31 +5443,6 @@
         "safe-buffer": "^5.1.1"
       }
     },
-<<<<<<< HEAD
-    "node-pre-gyp": {
-      "version": "0.10.3",
-      "resolved": "https://registry.npmjs.org/node-pre-gyp/-/node-pre-gyp-0.10.3.tgz",
-      "integrity": "sha512-d1xFs+C/IPS8Id0qPTZ4bUT8wWryfR/OzzAFxweG+uLN85oPzyo2Iw6bVlLQ/JOdgNonXLCoRyqDzDWq4iw72A==",
-      "optional": true,
-      "requires": {
-        "detect-libc": "^1.0.2",
-        "mkdirp": "^0.5.1",
-        "needle": "^2.2.1",
-        "nopt": "^4.0.1",
-        "npm-packlist": "^1.1.6",
-        "npmlog": "^4.0.2",
-        "rc": "^1.2.7",
-        "rimraf": "^2.6.1",
-        "semver": "^5.3.0",
-        "tar": "^4"
-      }
-=======
-    "node-uuid": {
-      "version": "1.3.3",
-      "resolved": "https://registry.npmjs.org/node-uuid/-/node-uuid-1.3.3.tgz",
-      "integrity": "sha1-09tNe1aBDZ5AMjQnZigq8HORcps="
->>>>>>> d3e1fe2d
-    },
     "nopt": {
       "version": "3.0.6",
       "resolved": "https://registry.npmjs.org/nopt/-/nopt-3.0.6.tgz",
