import {EOL} from "os";
import Future = require("fibers/future");
import * as path from "path";
import { startPackageActivityNames, TARGET_FRAMEWORK_IDENTIFIERS } from "../../constants";

export abstract class ProjectBase implements Project.IProjectBase {
	private static VALID_CONFIGURATION_CHARACTERS_REGEX = "[-_A-Za-z0-9]";
	private static CONFIGURATION_FROM_FILE_NAME_REGEX = new RegExp(`^[.](${ProjectBase.VALID_CONFIGURATION_CHARACTERS_REGEX}+?)[.]abproject$`, "i");
	private static ANDROID_MANIFEST_NAME = "AndroidManifest.xml";
	private static CONFIG_XML_NAME = "config.xml";
	private static APP_IDENTIFIER_PLACEHOLDER = "$AppIdentifier$";

	private _platformSpecificAppIdentifier: string;

	public configurationSpecificData: IDictionary<Project.IData>;

	protected _shouldSaveProject = false;
	protected _projectData: Project.IData;

	private _hasBuildConfigurations = false;

	constructor(protected $cordovaProjectCapabilities: Project.ICapabilities,
		protected $errors: IErrors,
		protected $fs: IFileSystem,
		protected $logger: ILogger,
		protected $nativeScriptProjectCapabilities: Project.ICapabilities,
		protected $options: ICommonOptions,
		protected $projectConstants: Project.IConstants,
		protected $staticConfig: Config.IStaticConfig) {
		this.configurationSpecificData = Object.create(null);
	}

	// This property is purposely written as two separate methods so that only get/set can be overriden
	protected getShouldSaveProject(): boolean {
		return this._shouldSaveProject;
	}

	protected setShouldSaveProject(shouldSaveProject: boolean) {
		this._shouldSaveProject = shouldSaveProject;
	}

	public get projectData(): Project.IData {
		this.readProjectData().wait();
		return this._projectData;
	}

	public set projectData(projectData: Project.IData) {
		this._projectData = projectData;
	}

	public projectDir: string;
	public getProjectDir(): IFuture<string> {
		return Future.fromResult(this.projectDir);
	}

	public get capabilities(): Project.ICapabilities {
		let projectData = this.projectData;
		if (projectData) {
			if (projectData.Framework && projectData.Framework.toLowerCase() === TARGET_FRAMEWORK_IDENTIFIERS.NativeScript.toLowerCase()) {
				return this.$nativeScriptProjectCapabilities;
			} else if (projectData.Framework && projectData.Framework.toLowerCase() === TARGET_FRAMEWORK_IDENTIFIERS.Cordova.toLowerCase()) {
				return this.$cordovaProjectCapabilities;
			}
		}

		return null;
	}

	public get startPackageActivity(): string {
		let projectData = this.projectData;

		return projectData && projectData.Framework ? startPackageActivityNames[projectData.Framework.toLowerCase()] : null;
	}

	public get hasBuildConfigurations(): boolean {
		return this._hasBuildConfigurations;
	}

	public get projectInformation(): Project.IProjectInformation {
		return {
			projectData: this.projectData,
			configurationSpecificData: this.configurationSpecificData,
			hasBuildConfigurations: this.hasBuildConfigurations,
			configurations: _.keys(this.configurationSpecificData)
		};
	}

	public getAppIdentifierForPlatform(platform?: string): IFuture<string> {
		return ((): string => {
			if (!this._platformSpecificAppIdentifier) {
<<<<<<< HEAD
=======
				this._platformSpecificAppIdentifier = this.projectData.AppIdentifier;

>>>>>>> 562c4ceb
				if (platform &&
					platform.toLowerCase() === this.$projectConstants.ANDROID_PLATFORM_NAME.toLowerCase() &&
					this.projectData.Framework === TARGET_FRAMEWORK_IDENTIFIERS.Cordova) {
					let pathToAndroidResources = path.join(this.projectDir, this.$staticConfig.APP_RESOURCES_DIR_NAME, this.$projectConstants.ANDROID_PLATFORM_NAME);

					let pathToAndroidManifest = path.join(pathToAndroidResources, ProjectBase.ANDROID_MANIFEST_NAME);
					let appIdentifierInAndroidManifest = this.getAppIdentifierFromConfigFile(pathToAndroidManifest, /package\s*=\s*"(\S*)"/).wait();

					let pathToConfigXml = path.join(pathToAndroidResources, "xml", ProjectBase.CONFIG_XML_NAME);

					let appIdentifierInConfigXml = this.getAppIdentifierFromConfigFile(pathToConfigXml, /id\s*=\s*"(\S*)"/).wait();

<<<<<<< HEAD
					if (appIdentifierInAndroidManifest && appIdentifierInConfigXml && appIdentifierInAndroidManifest === appIdentifierInConfigXml) {
						if (appIdentifierInAndroidManifest === ProjectBase.APP_IDENTIFIER_PLACEHOLDER) {
							this._platformSpecificAppIdentifier = this.projectData.AppIdentifier;
						} else {
							this._platformSpecificAppIdentifier = appIdentifierInAndroidManifest;
						}
					} else if (appIdentifierInAndroidManifest || appIdentifierInConfigXml) {
						this.$errors.failWithoutHelp(`Your package in ${ProjectBase.ANDROID_MANIFEST_NAME} and id in ${ProjectBase.CONFIG_XML_NAME} do not match. They must be the same to be able to build your application.`);
					}
				} else {
					// Since we don't have specific logic to get the app identifier for iOS and WP8 we can return the one from .abproject file.
					this._platformSpecificAppIdentifier = this.projectData.AppIdentifier;
=======
					let appId = appIdentifierInAndroidManifest || appIdentifierInConfigXml;

					if ((appIdentifierInAndroidManifest && appIdentifierInConfigXml) &&
						(appIdentifierInAndroidManifest === appIdentifierInConfigXml) &&
						(appId !== ProjectBase.APP_IDENTIFIER_PLACEHOLDER)) {
						this._platformSpecificAppIdentifier = appIdentifierInAndroidManifest;
					} else if (appId && (appId !== ProjectBase.APP_IDENTIFIER_PLACEHOLDER)) {
						this.$errors.failWithoutHelp(`Your package in ${ProjectBase.ANDROID_MANIFEST_NAME} and id in ${ProjectBase.CONFIG_XML_NAME} do not match. They must be the same to be able to build your application.`);
					}
>>>>>>> 562c4ceb
				}
			}

			return this._platformSpecificAppIdentifier;
		}).future<string>()();
	}

	public validateAppIdentifier(platform: string): IFuture<void> {
		return (() => {
			this.getAppIdentifierForPlatform(platform).wait();
		}).future<void>()();
	}

	protected abstract validate(): void;
	protected abstract saveProjectIfNeeded(): void;

	protected readProjectData(): IFuture<void> {
		return (() => {
			let projectDir = this.getProjectDir().wait();
			this.setShouldSaveProject(false);
			if (projectDir) {
				let projectFilePath = path.join(projectDir, this.$projectConstants.PROJECT_FILE);
				try {
					this.projectData = this.getProjectData(projectFilePath);
					this.validate();
					let debugProjectFile = path.join(projectDir, this.$projectConstants.DEBUG_PROJECT_FILE_NAME);
					if (this.$options.debug && !this.$fs.exists(debugProjectFile).wait()) {
						this.$fs.writeJson(debugProjectFile, {}).wait();
					}

					let releaseProjectFile = path.join(projectDir, this.$projectConstants.RELEASE_PROJECT_FILE_NAME);
					if (this.$options.release && !this.$fs.exists(releaseProjectFile).wait()) {
						this.$fs.writeJson(releaseProjectFile, {}).wait();
					}

					_.each(this.$fs.enumerateFilesInDirectorySync(projectDir), (configProjectFile: string) => {
						let configMatch = path.basename(configProjectFile).match(ProjectBase.CONFIGURATION_FROM_FILE_NAME_REGEX);
						if (configMatch && configMatch.length > 1) {
							let configurationName = configMatch[1];
							let configProjectContent = this.$fs.readJson(configProjectFile).wait(),
								configurationLowerCase = configurationName.toLowerCase();
							this.configurationSpecificData[configurationLowerCase] = <any>_.merge(_.cloneDeep(this._projectData), configProjectContent);
							this._hasBuildConfigurations = true;
						}
					});
				} catch (err) {
					if (err.message === "FUTURE_PROJECT_VER") {
						this.$errors.failWithoutHelp("This project is created by a newer version of AppBuilder. Upgrade AppBuilder CLI to work with it.");
					}

					this.$errors.failWithoutHelp("The project file %s is corrupted." + EOL +
						"Consider restoring an earlier version from your source control or backup." + EOL +
						"To create a new one with the default settings, delete this file and run $ appbuilder init hybrid." + EOL +
						"Additional technical information: %s", projectFilePath, err.toString());
				}

				this.saveProjectIfNeeded();
			}
		}).future<void>()();
	}

	private getProjectData(projectFilePath: string): Project.IData {
		let data = this.$fs.readJson(projectFilePath).wait();
		if (data.projectVersion && data.projectVersion.toString() !== "1") {
			this.$errors.fail("FUTURE_PROJECT_VER");
		}

		if (!_.has(data, "Framework")) {
			if (_.has(data, "projectType")) {
				data["Framework"] = data["projectType"];
				delete data["projectType"];
			} else {
				data["Framework"] = TARGET_FRAMEWORK_IDENTIFIERS.Cordova;
			}

			this.setShouldSaveProject(true);
		}

		return data;
	}

	private getAppIdentifierFromConfigFile(pathToConfigFile: string, regExp: RegExp): IFuture<string> {
		return ((): string => {
			if (this.$fs.exists(pathToConfigFile).wait()) {
				let fileContent = this.$fs.readText(pathToConfigFile).wait();

				let matches = fileContent.match(regExp);

				if (matches && matches[1]) {
					return matches[1];
				}
			}

			return null;
		}).future<string>()();
	}
}<|MERGE_RESOLUTION|>--- conflicted
+++ resolved
@@ -88,11 +88,8 @@
 	public getAppIdentifierForPlatform(platform?: string): IFuture<string> {
 		return ((): string => {
 			if (!this._platformSpecificAppIdentifier) {
-<<<<<<< HEAD
-=======
 				this._platformSpecificAppIdentifier = this.projectData.AppIdentifier;
 
->>>>>>> 562c4ceb
 				if (platform &&
 					platform.toLowerCase() === this.$projectConstants.ANDROID_PLATFORM_NAME.toLowerCase() &&
 					this.projectData.Framework === TARGET_FRAMEWORK_IDENTIFIERS.Cordova) {
@@ -105,20 +102,6 @@
 
 					let appIdentifierInConfigXml = this.getAppIdentifierFromConfigFile(pathToConfigXml, /id\s*=\s*"(\S*)"/).wait();
 
-<<<<<<< HEAD
-					if (appIdentifierInAndroidManifest && appIdentifierInConfigXml && appIdentifierInAndroidManifest === appIdentifierInConfigXml) {
-						if (appIdentifierInAndroidManifest === ProjectBase.APP_IDENTIFIER_PLACEHOLDER) {
-							this._platformSpecificAppIdentifier = this.projectData.AppIdentifier;
-						} else {
-							this._platformSpecificAppIdentifier = appIdentifierInAndroidManifest;
-						}
-					} else if (appIdentifierInAndroidManifest || appIdentifierInConfigXml) {
-						this.$errors.failWithoutHelp(`Your package in ${ProjectBase.ANDROID_MANIFEST_NAME} and id in ${ProjectBase.CONFIG_XML_NAME} do not match. They must be the same to be able to build your application.`);
-					}
-				} else {
-					// Since we don't have specific logic to get the app identifier for iOS and WP8 we can return the one from .abproject file.
-					this._platformSpecificAppIdentifier = this.projectData.AppIdentifier;
-=======
 					let appId = appIdentifierInAndroidManifest || appIdentifierInConfigXml;
 
 					if ((appIdentifierInAndroidManifest && appIdentifierInConfigXml) &&
@@ -128,7 +111,6 @@
 					} else if (appId && (appId !== ProjectBase.APP_IDENTIFIER_PLACEHOLDER)) {
 						this.$errors.failWithoutHelp(`Your package in ${ProjectBase.ANDROID_MANIFEST_NAME} and id in ${ProjectBase.CONFIG_XML_NAME} do not match. They must be the same to be able to build your application.`);
 					}
->>>>>>> 562c4ceb
 				}
 			}
 
